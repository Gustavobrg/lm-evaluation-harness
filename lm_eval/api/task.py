--- conflicted
+++ resolved
@@ -1010,11 +1010,7 @@
 
             gold = self.doc_to_target(doc)
             if self._config.doc_to_choice is not None:
-<<<<<<< HEAD
                 # If you set doc_to_choice, 
-=======
-                # If you set doc_to_choice,
->>>>>>> 73912efb
                 # it assumes that doc_to_target returns a number.
                 choices = self.doc_to_choice(doc)
                 gold = choices[gold]
